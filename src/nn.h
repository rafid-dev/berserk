--- conflicted
+++ resolved
@@ -14,14 +14,9 @@
 // You should have received a copy of the GNU General Public License
 // along with this program.  If not, see <https://www.gnu.org/licenses/>.
 
-<<<<<<< HEAD
 #ifndef NN_H
 #define NN_H
 
-#include <immintrin.h>
-
-=======
->>>>>>> 463f5a5f
 #include "board.h"
 #include "types.h"
 #include "util.h"
